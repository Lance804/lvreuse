--- conflicted
+++ resolved
@@ -357,7 +357,6 @@
 	url = {http://www.ssdl.gatech.edu/sites/default/files/papers/mastersProjects/RohrschneiderR-8900.pdf},
 }
 
-<<<<<<< HEAD
 @misc{ULARocketBuilder,
 	title = {Rocket Builder},
 	publisher = {United Launch Alliance},
@@ -407,7 +406,7 @@
 	year = {1998},
 	url = {http://www.esa.int/esapub/bulletin/bullet93/b93carr.htm},
 	note={Accessed: 2018-09-14},
-=======
+}
 @misc{SIA2017,
 	author = {{Satellite Industry Association}},
 	title = {2017 {SIA} State of the Satellite Industry Report},
@@ -513,5 +512,4 @@
 	journal = {Space News},
 	year = {2016},
 	url = {https://spacenews.com/spacexs-reusable-falcon-9-what-are-the-real-cost-savings-for-customers/},
->>>>>>> 5297920c
 }