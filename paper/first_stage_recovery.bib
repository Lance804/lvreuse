--- conflicted
+++ resolved
@@ -357,7 +357,6 @@
 	url = {http://www.ssdl.gatech.edu/sites/default/files/papers/mastersProjects/RohrschneiderR-8900.pdf},
 }
 
-<<<<<<< HEAD
 @misc{ULARocketBuilder,
 	title = {Rocket Builder},
 	publisher = {United Launch Alliance},
@@ -513,7 +512,8 @@
 	journal = {Space News},
 	year = {2016},
 	url = {https://spacenews.com/spacexs-reusable-falcon-9-what-are-the-real-cost-savings-for-customers/},
-=======
+}
+
 @article{Sloss18,
 	author = {Philip Sloss},
 	title = {{SSME} returns as {AR-22} for rapid reuse demonstration, fired ten times in ten days},
@@ -536,5 +536,4 @@
 	author={Vila, Jerome and Dupas, Alain},
 	year={2018},
 	month={May}
->>>>>>> 749fc6a0
 }