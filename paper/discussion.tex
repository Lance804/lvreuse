--- conflicted
+++ resolved
@@ -35,21 +35,13 @@
 \begin{figure}[hbt!]
     \centering
     \includegraphics[width=\textwidth]{../../lvreuse/analysis/combined/plots/strategy_cost_LEO_kerosene_pld10000}
-<<<<<<< HEAD
-    \caption{\label{fig:strategy_cost_LEO_kerosene_pld10000} Distributions of cost per flight for various first stage recovery strategies to LEO with kerosene technology.}
-=======
     \caption{\label{fig:strategy_cost_LEO_kerosene_pld10000} Cost per flight distributions for various first stage reuse strategies, assuming kerosene technology and carrying a 10 ton payload to LEO. Note that downrange propulsive landing and downrange parachute recovery have the lowest expected costs, and that the cost of winged strategies is highly uncertain.}
->>>>>>> 457e4c0b
 \end{figure}
 
 \begin{figure}[hbt!]
     \centering
     \includegraphics[width=\textwidth]{../../lvreuse/analysis/combined/plots/strategy_cost_LEO_H2_pld10000}
-<<<<<<< HEAD
-    \caption{\label{fig:strategy_cost_LEO_H2_pld10000} Distributions of cost per flight for various first stage recovery strategies to LEO with hydrogen technology.}
-=======
-    \caption{\label{fig:strategy_cost_LEO_H2_pld10000} Cost per flight distributions for various first stage reuse strategies, assuming hydrogen technology and carrying a 10 ton payload to LEO. THe distributions are similar to those for kerosene, although the expected costs are slightly higher.}
->>>>>>> 457e4c0b
+    \caption{\label{fig:strategy_cost_LEO_H2_pld10000} Cost per flight distributions for various first stage reuse strategies, assuming hydrogen technology and carrying a 10 ton payload to LEO. The distributions are similar to those for kerosene, although the expected costs are slightly higher.}
 \end{figure}
 
 The downrange propulsive landing and parachute strategies for full first stage recovery show very similar distributions with the lowest cost per flight distributions among all the strategies. However, as mentioned previously, parachute recovery of the full first stage is not very feasible for large vehicles. Therefore downrange propulsive landing is the most effective strategy for achieving the lowest cost per flight. 
@@ -73,11 +65,7 @@
 \begin{figure}[hbt!]
     \centering
     \includegraphics[width=\textwidth]{../../lvreuse/analysis/combined/plots/cpf_stackplot_reuses_sweep}
-<<<<<<< HEAD
-    \caption{\label{fig:cpf_stackplot_reuses_sweep} Cost per flight breakdown for a range of number of first stage uses for LEO mission with kerosene technology.}
-=======
     \caption{\label{fig:cpf_stackplot_reuses_sweep} A sweep of cost per flight vs number of first stage reuses for an example downrange propulsive landing strategy. Stage 1 production cost per flight declines as the first stage is reused more times. Refurbishment costs make up a small fraction of the cost per flight, but increase with increasing number of reuses.}
->>>>>>> 457e4c0b
 \end{figure}
 
 Several things should be noticed from the results in Figure \ref{fig:cpf_stackplot_reuses_sweep}. First, the stage one productions costs per flight decrease dramatically as we increase the number of first stage reuses. This result is very intuitive -- as the cost of first stage production is spread over a larger number of flights, the per flight amortization share of the first stage production cost decreases. This leads to a reduction in the cost per flight. However, this trend of decreasing amortization share of first stage production costs is opposed by the refurbishment cost trends. As the number of first stage uses increases, the refurbishment cost per flight also increases. This is due to the fact that more components on the first stage will need inspected or replaced  as the number of reuses increases. 
@@ -89,11 +77,7 @@
 \begin{figure}[hbt!]
     \centering
     \includegraphics[width=\textwidth]{../../lvreuse/analysis/combined/plots/cpf_reuses_sweep_vary_launch_rate}
-<<<<<<< HEAD
-    \caption{\label{fig:cpf_reuses_sweep_vary_launch_rate} Cost per flight for a range of number of first stage uses for LEO mission with kerosene technology. Cost per flight trends decrease as launch rate increases.}
-=======
     \caption{\label{fig:cpf_reuses_sweep_vary_launch_rate} The cost per flight vs. number of reuses sweep repeated at several launch rates. Increasing launch rate decreases cost per flight (primarily through lower operational costs) but the benefits diminish past about 20 launches/year.}
->>>>>>> 457e4c0b
 \end{figure}
 
 As expected, Figure \ref{fig:cpf_reuses_sweep_vary_launch_rate} shows that the cost per flight is higher at lower launch rates, regardless of the number of first stage reuses. For low launch rates, we see a substantial decrease in the cost per flight for only a modest increase in launch rate. However, for high launch rates, further increases in launch rate do not have a large effect on the cost per flight. For instance, we see a large difference in cost per flight by increasing the launch rate from 3 to 5 launches per year. However, increasing the launch rate from 20 to 40 launches per year yields only minimal cost per flight reductions. 
@@ -110,11 +94,7 @@
 \begin{figure}[hbt!]
     \centering
     \includegraphics[width=\textwidth]{../../lvreuse/analysis/combined/plots/num_reuse_sweep_LEO_kerosene}
-<<<<<<< HEAD
-    \caption{\label{fig:num_reuse_sweep_LEO_kerosene} Cost per flight for a range of number of first stage uses for LEO mission with kerosene technology. The gray bar depicts the 10th to 90th percentile cost per flight estimates for an expendable vehicle.}
-=======
     \caption{\label{fig:num_reuse_sweep_LEO_kerosene} The cost per flight vs. number of reuses sweep, repeated for various reuse strategies. For comparison, the grey bar shows the expendable cost distribution's \nth{10} to \nth{90} percentiles.}
->>>>>>> 457e4c0b
 \end{figure}
 
 \subsection{Effect of launch vehicle size}
@@ -126,11 +106,7 @@
 \begin{figure}[hbt!]
     \centering
     \includegraphics[width=\textwidth]{../../lvreuse/analysis/combined/plots/cpf_stackplot_reuses_sweep_small_sat}
-<<<<<<< HEAD
-    \caption{\label{fig:cpf_stackplot_reuses_sweep_small_sat} Cost per flight breakdown for a range of number of first stage vehicle uses for a small payload to LEO with kerosene technology.}
-=======
     \caption{\label{fig:cpf_stackplot_reuses_sweep_small_sat} The cost per flight of a small launcher (100 kg payload) is expected to be dominated by operations costs, and does not decline meaningfully with first stage reuse.}
->>>>>>> 457e4c0b
 \end{figure}
 
 We next consider the cost per kilogram payload per flight over a range of payload masses, as given in Figure \ref{fig:m_payload_sweep_LEO_kerosene}. This plot reveals a trend of decreasing cost per kilogram payload per flight as payload mass -- and therefore vehicle size -- increases. More interesting though is that the spread between the estimates of cost per kilogram payload per flight increases with increasing payload mass and launch vehicle size. 
@@ -140,11 +116,7 @@
 \begin{figure}[hbt!]
     \centering
     \includegraphics[width=\textwidth]{../../lvreuse/analysis/combined/plots/m_payload_sweep_LEO_kerosene}
-<<<<<<< HEAD
-    \caption{\label{fig:m_payload_sweep_LEO_kerosene} Cost per flight per unit payload mass for a range of payload masses to LEO with kerosene technology. Point estimates at decade markers are shifted slightly to avoid overlap.}
-=======
     \caption{\label{fig:m_payload_sweep_LEO_kerosene} As payload mass increases, the cost/mass spread between reuse strategies widens. The error bars on each point show the \nth{10} to \nth{90} percentiles of the cost/mass estimate. The points are "jittered" on the x-axis for visual clarity.}
->>>>>>> 457e4c0b
 \end{figure}
 
 \subsection{Paying off development costs}
@@ -160,11 +132,7 @@
 \begin{figure}[hbt!]
     \centering
     \includegraphics[width=\textwidth]{reuse_npv}
-<<<<<<< HEAD
-    \caption{\label{fig:reuse_npv} Present value of reuse savings for a range of cost per flight ratios at selected launch rates. Credible ranges of development costs and cost per flight ratios are highlighted.}
-=======
     \caption{\label{fig:reuse_npv} The present value of the cost savings from reuse is higher at higher launch rates.}
->>>>>>> 457e4c0b
 \end{figure}
 
 \bibliography{first_stage_recovery}
